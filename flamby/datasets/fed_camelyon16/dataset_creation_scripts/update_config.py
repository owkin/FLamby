--- conflicted
+++ resolved
@@ -16,9 +16,6 @@
         help="whether or not to update the config fro debug mode or the real one.",
     )
     args = parser.parse_args()
-<<<<<<< HEAD
-    path_to_config_file = get_config_file_path(args.debug, "fed_camelyon16")
-=======
+
     path_to_config_file = get_config_file_path("fed_camelyon16", args.debug)
->>>>>>> da018cec
     write_value_in_config(path_to_config_file, "dataset_path", args.new_path)